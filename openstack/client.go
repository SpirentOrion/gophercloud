package openstack

import (
	"fmt"
	"net/url"

	"github.com/gophercloud/gophercloud"
	tokens2 "github.com/gophercloud/gophercloud/openstack/identity/v2/tokens"
	tokens3 "github.com/gophercloud/gophercloud/openstack/identity/v3/tokens"
	"github.com/gophercloud/gophercloud/openstack/utils"
)

const (
	v20 = "v2.0"
	v30 = "v3.0"
)

// NewClient prepares an unauthenticated ProviderClient instance.
// Most users will probably prefer using the AuthenticatedClient function instead.
// This is useful if you wish to explicitly control the version of the identity service that's used for authentication explicitly,
// for example.
func NewClient(endpoint string) (*gophercloud.ProviderClient, error) {
	u, err := url.Parse(endpoint)
	if err != nil {
		return nil, err
	}
	hadPath := u.Path != ""
	u.Path, u.RawQuery, u.Fragment = "", "", ""
	base := u.String()

	endpoint = gophercloud.NormalizeURL(endpoint)
	base = gophercloud.NormalizeURL(base)

	if hadPath {
		return &gophercloud.ProviderClient{
			IdentityBase:     base,
			IdentityEndpoint: endpoint,
		}, nil
	}

	return &gophercloud.ProviderClient{
		IdentityBase:     base,
		IdentityEndpoint: "",
	}, nil
}

// AuthenticatedClient logs in to an OpenStack cloud found at the identity endpoint specified by options, acquires a token, and
// returns a Client instance that's ready to operate.
// It first queries the root identity endpoint to determine which versions of the identity service are supported, then chooses
// the most recent identity service available to proceed.
func AuthenticatedClient(options gophercloud.AuthOptions) (*gophercloud.ProviderClient, error) {
	client, err := NewClient(options.IdentityEndpoint)
	if err != nil {
		return nil, err
	}

	err = Authenticate(client, options)
	if err != nil {
		return nil, err
	}
	return client, nil
}

// Authenticate or re-authenticate against the most recent identity service supported at the provided endpoint.
func Authenticate(client *gophercloud.ProviderClient, options gophercloud.AuthOptions) error {
	versions := []*utils.Version{
		{ID: v20, Priority: 20, Suffix: "/v2.0/"},
		{ID: v30, Priority: 30, Suffix: "/v3/"},
	}

	chosen, endpoint, err := utils.ChooseVersion(client, versions)
	if err != nil {
		return err
	}

	switch chosen.ID {
	case v20:
		return v2auth(client, endpoint, options, gophercloud.EndpointOpts{})
	case v30:
		return v3auth(client, endpoint, options, gophercloud.EndpointOpts{})
	default:
		// The switch statement must be out of date from the versions list.
		return fmt.Errorf("Unrecognized identity version: %s", chosen.ID)
	}
}

// AuthenticateV2 explicitly authenticates against the identity v2 endpoint.
func AuthenticateV2(client *gophercloud.ProviderClient, options gophercloud.AuthOptions, eo gophercloud.EndpointOpts) error {
	return v2auth(client, "", options, eo)
}

func v2auth(client *gophercloud.ProviderClient, endpoint string, options gophercloud.AuthOptions, eo gophercloud.EndpointOpts) error {
	v2Client, err := NewIdentityV2(client, eo)
	if err != nil {
		return err
	}

	if endpoint != "" {
		v2Client.Endpoint = endpoint
	}

	v2Opts := tokens2.AuthOptions{
		IdentityEndpoint: options.IdentityEndpoint,
		Username:         options.Username,
		Password:         options.Password,
		TenantID:         options.TenantID,
		TenantName:       options.TenantName,
		AllowReauth:      options.AllowReauth,
		TokenID:          options.TokenID,
	}

	result := tokens2.Create(v2Client, v2Opts)

	token, err := result.ExtractToken()
	if err != nil {
		return err
	}

	catalog, err := result.ExtractServiceCatalog()
	if err != nil {
		return err
	}

	if options.AllowReauth {
		client.ReauthFunc = func() error {
			client.TokenID = ""
			return v2auth(client, endpoint, options, eo)
		}
	}
	client.TokenID = token.ID
	client.EndpointLocator = func(opts gophercloud.EndpointOpts) (string, error) {
		return V2EndpointURL(catalog, opts)
	}

	return nil
}

// AuthenticateV3 explicitly authenticates against the identity v3 service.
func AuthenticateV3(client *gophercloud.ProviderClient, options gophercloud.AuthOptions, eo gophercloud.EndpointOpts) error {
	return v3auth(client, "", options, eo)
}

func v3auth(client *gophercloud.ProviderClient, endpoint string, options gophercloud.AuthOptions, eo gophercloud.EndpointOpts) error {
	// Override the generated service endpoint with the one returned by the version endpoint.
	v3Client, err := NewIdentityV3(client, eo)
	if err != nil {
		return err
	}

	if endpoint != "" {
		v3Client.Endpoint = endpoint
	}

	// copy the auth options to a local variable that we can change. `options`
	// needs to stay as-is for reauth purposes
	v3Options := options

	var scope *tokens3.Scope
	if options.TenantID != "" {
		scope = &tokens3.Scope{
			ProjectID: options.TenantID,
		}
		v3Options.TenantID = ""
		v3Options.TenantName = ""
	} else {
		if options.TenantName != "" {
			scope = &tokens3.Scope{
				ProjectName: options.TenantName,
				DomainID:    options.DomainID,
				DomainName:  options.DomainName,
			}
			v3Options.TenantName = ""
		}
	}

<<<<<<< HEAD
	v3Opts := tokens3.AuthOptions{
		IdentityEndpoint: options.IdentityEndpoint,
		Username:         options.Username,
		UserID:           options.UserID,
		Password:         options.Password,
		DomainID:         options.DomainID,
		DomainName:       options.DomainName,
		TenantID:         options.TenantID,
		TenantName:       options.TenantName,
		AllowReauth:      options.AllowReauth,
		TokenID:          options.TokenID,
	}

	result := tokens3.Create(v3Client, v3Opts, scope)
=======
	result := tokens3.Create(v3Client, v3Options, scope)
>>>>>>> 231898ee

	token, err := result.ExtractToken()
	if err != nil {
		return err
	}

	catalog, err := result.ExtractServiceCatalog()
	if err != nil {
		return err
	}

	client.TokenID = token.ID

	if options.AllowReauth {
		client.ReauthFunc = func() error {
			client.TokenID = ""
			return v3auth(client, endpoint, options, eo)
		}
	}
	client.EndpointLocator = func(opts gophercloud.EndpointOpts) (string, error) {
		return V3EndpointURL(catalog, opts)
	}

	return nil
}

// NewIdentityV2 creates a ServiceClient that may be used to interact with the v2 identity service.
func NewIdentityV2(client *gophercloud.ProviderClient, eo gophercloud.EndpointOpts) (*gophercloud.ServiceClient, error) {
	v2Endpoint := client.IdentityBase + "v2.0/"
	/*
		eo.ApplyDefaults("identity")
		url, err := client.EndpointLocator(eo)
		if err != nil {
			return nil, err
		}
	*/

	return &gophercloud.ServiceClient{
		ProviderClient: client,
		Endpoint:       v2Endpoint,
		//Endpoint: url,
	}, nil
}

// NewIdentityV3 creates a ServiceClient that may be used to access the v3 identity service.
func NewIdentityV3(client *gophercloud.ProviderClient, eo gophercloud.EndpointOpts) (*gophercloud.ServiceClient, error) {
	v3Endpoint := client.IdentityBase + "v3/"
	/*
		eo.ApplyDefaults("identity")
		url, err := client.EndpointLocator(eo)
		if err != nil {
			return nil, err
		}
	*/

	return &gophercloud.ServiceClient{
		ProviderClient: client,
		Endpoint:       v3Endpoint,
		//Endpoint: url,
	}, nil
}

// NewObjectStorageV1 creates a ServiceClient that may be used with the v1 object storage package.
func NewObjectStorageV1(client *gophercloud.ProviderClient, eo gophercloud.EndpointOpts) (*gophercloud.ServiceClient, error) {
	eo.ApplyDefaults("object-store")
	url, err := client.EndpointLocator(eo)
	if err != nil {
		return nil, err
	}
	return &gophercloud.ServiceClient{ProviderClient: client, Endpoint: url}, nil
}

// NewComputeV2 creates a ServiceClient that may be used with the v2 compute package.
func NewComputeV2(client *gophercloud.ProviderClient, eo gophercloud.EndpointOpts) (*gophercloud.ServiceClient, error) {
	eo.ApplyDefaults("compute")
	url, err := client.EndpointLocator(eo)
	if err != nil {
		return nil, err
	}
	return &gophercloud.ServiceClient{ProviderClient: client, Endpoint: url}, nil
}

// NewNetworkV2 creates a ServiceClient that may be used with the v2 network package.
func NewNetworkV2(client *gophercloud.ProviderClient, eo gophercloud.EndpointOpts) (*gophercloud.ServiceClient, error) {
	eo.ApplyDefaults("network")
	url, err := client.EndpointLocator(eo)
	if err != nil {
		return nil, err
	}
	return &gophercloud.ServiceClient{
		ProviderClient: client,
		Endpoint:       url,
		ResourceBase:   url + "v2.0/",
	}, nil
}

// NewBlockStorageV1 creates a ServiceClient that may be used to access the v1 block storage service.
func NewBlockStorageV1(client *gophercloud.ProviderClient, eo gophercloud.EndpointOpts) (*gophercloud.ServiceClient, error) {
	eo.ApplyDefaults("volume")
	url, err := client.EndpointLocator(eo)
	if err != nil {
		return nil, err
	}
	return &gophercloud.ServiceClient{ProviderClient: client, Endpoint: url}, nil
}

// NewCDNV1 creates a ServiceClient that may be used to access the OpenStack v1
// CDN service.
func NewCDNV1(client *gophercloud.ProviderClient, eo gophercloud.EndpointOpts) (*gophercloud.ServiceClient, error) {
	eo.ApplyDefaults("cdn")
	url, err := client.EndpointLocator(eo)
	if err != nil {
		return nil, err
	}
	return &gophercloud.ServiceClient{ProviderClient: client, Endpoint: url}, nil
}

// NewOrchestrationV1 creates a ServiceClient that may be used to access the v1 orchestration service.
func NewOrchestrationV1(client *gophercloud.ProviderClient, eo gophercloud.EndpointOpts) (*gophercloud.ServiceClient, error) {
	eo.ApplyDefaults("orchestration")
	url, err := client.EndpointLocator(eo)
	if err != nil {
		return nil, err
	}
	return &gophercloud.ServiceClient{ProviderClient: client, Endpoint: url}, nil
}

// NewDBV1 creates a ServiceClient that may be used to access the v1 DB service.
func NewDBV1(client *gophercloud.ProviderClient, eo gophercloud.EndpointOpts) (*gophercloud.ServiceClient, error) {
	eo.ApplyDefaults("database")
	url, err := client.EndpointLocator(eo)
	if err != nil {
		return nil, err
	}
	return &gophercloud.ServiceClient{ProviderClient: client, Endpoint: url}, nil
}<|MERGE_RESOLUTION|>--- conflicted
+++ resolved
@@ -173,7 +173,6 @@
 		}
 	}
 
-<<<<<<< HEAD
 	v3Opts := tokens3.AuthOptions{
 		IdentityEndpoint: options.IdentityEndpoint,
 		Username:         options.Username,
@@ -188,9 +187,6 @@
 	}
 
 	result := tokens3.Create(v3Client, v3Opts, scope)
-=======
-	result := tokens3.Create(v3Client, v3Options, scope)
->>>>>>> 231898ee
 
 	token, err := result.ExtractToken()
 	if err != nil {
