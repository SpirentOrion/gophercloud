--- conflicted
+++ resolved
@@ -160,19 +160,12 @@
 		tao := options
 		tao.AllowReauth = false
 		client.ReauthFunc = func() error {
-<<<<<<< HEAD
-			client.TokenID = ""
-			client.UserID = ""
-			client.TenantID = ""
-			return v2auth(client, endpoint, options, eo)
-=======
 			err := v2auth(&tac, endpoint, tao, eo)
 			if err != nil {
 				return err
 			}
 			client.TokenID = tac.TokenID
 			return nil
->>>>>>> 1ad7a96d
 		}
 	}
 	client.TokenID = token.ID
@@ -248,19 +241,12 @@
 			tao = opts
 		}
 		client.ReauthFunc = func() error {
-<<<<<<< HEAD
-			client.TokenID = ""
-			client.UserID = ""
-			client.TenantID = ""
-			return v3auth(client, endpoint, opts, eo)
-=======
 			err := v3auth(&tac, endpoint, tao, eo)
 			if err != nil {
 				return err
 			}
 			client.TokenID = tac.TokenID
 			return nil
->>>>>>> 1ad7a96d
 		}
 	}
 	client.EndpointLocator = func(opts gophercloud.EndpointOpts) (string, error) {
