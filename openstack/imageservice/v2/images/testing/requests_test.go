--- conflicted
+++ resolved
@@ -157,14 +157,11 @@
 	createdDate := actualImage.CreatedAt
 	lastUpdate := actualImage.UpdatedAt
 	schema := "/v2/schemas/image"
-<<<<<<< HEAD
-	self := "/v2/images/e7db3b45-8db7-47ad-8109-3fb55c2c24fd"
-=======
+	// self := "/v2/images/e7db3b45-8db7-47ad-8109-3fb55c2c24fd"
 	properties := map[string]interface{}{
 		"architecture": "x86_64",
 	}
 	sizeBytes := int64(0)
->>>>>>> 1ad7a96d
 
 	expectedImage := images.Image{
 		ID:   "e7db3b45-8db7-47ad-8109-3fb55c2c24fd",
@@ -186,12 +183,9 @@
 		CreatedAt:  createdDate,
 		UpdatedAt:  lastUpdate,
 		Schema:     schema,
-<<<<<<< HEAD
-		Self:       self,
-=======
+		// Self:       self,
 		Properties: properties,
 		SizeBytes:  sizeBytes,
->>>>>>> 1ad7a96d
 	}
 
 	th.AssertDeepEquals(t, &expectedImage, actualImage)
