--- conflicted
+++ resolved
@@ -115,18 +115,9 @@
 		return fmt.Errorf("Unknown type for SizeBytes: %v (value: %v)", reflect.TypeOf(t), t)
 	}
 
-<<<<<<< HEAD
-	s.CreatedAt, err = time.Parse(time.RFC3339, p.CreatedAt)
-	if err != nil {
-		return err
-	}
-	s.UpdatedAt, err = time.Parse(time.RFC3339, p.UpdatedAt)
-
 	// TODO: This should be removed once the Image API groups custom properties
 	// under a "properties" object.
-	err = s.unmarshalCustomProperties(b, p)
-=======
->>>>>>> b06120d1
+	err = r.unmarshalCustomProperties(b, s)
 	return err
 }
 
@@ -161,7 +152,7 @@
 // they are key:value pairs within the top level JSON response object.
 // Therefore, this function is needed to group all the custom properties
 // into the Image.Properties field for easy access by clients.
-func (s *Image) unmarshalCustomProperties(b []byte, st interface{}) error {
+func (r *Image) unmarshalCustomProperties(b []byte, st interface{}) error {
 	// Store custom properties that appear as top level JSON key:value pairs.
 	custom := make(map[string]interface{})
 	err := json.Unmarshal(b, &custom)
@@ -179,10 +170,10 @@
 	}
 	// At this point, custom map should only contain custom properties so update
 	// the Image.Properties field.
-	s.Properties = make(map[string]string)
+	r.Properties = make(map[string]string)
 	for k, v := range custom {
 		if value, ok := v.(string); ok {
-			s.Properties[k] = value
+			r.Properties[k] = value
 		}
 	}
 	return nil
