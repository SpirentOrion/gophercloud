--- conflicted
+++ resolved
@@ -38,19 +38,6 @@
 }
 
 // builds next page full url based on current url
-<<<<<<< HEAD
-func nextPageURL(currentURL string, next string) string {
-	if next == "" {
-		return next
-	}
-	base := currentURL[:strings.Index(currentURL, "/images")]
-	// The next URL may contain the version (i.e., /v2/images). Exclude it if so.
-	idx := strings.Index(next, "/images")
-	if idx != -1 {
-		next = next[idx:]
-	}
-	return base + next
-=======
 func nextPageURL(currentURL string, next string) (string, error) {
 	base, err := url.Parse(currentURL)
 	if err != nil {
@@ -61,5 +48,4 @@
 		return "", err
 	}
 	return base.ResolveReference(rel).String(), nil
->>>>>>> 92fb632e
 }