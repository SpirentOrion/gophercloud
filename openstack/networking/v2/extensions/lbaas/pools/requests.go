--- conflicted
+++ resolved
@@ -81,14 +81,10 @@
 	// The algorithm used to distribute load between the members of the pool. The
 	// current specification supports LBMethodRoundRobin and
 	// LBMethodLeastConnections as valid values for this attribute.
-<<<<<<< HEAD
 	LBMethod LBMethod `json:"lb_method" required:"true"`
-=======
-	LBMethod string
 
 	// The provider of the pool
-	Provider string
->>>>>>> d47105ce
+	Provider string `json:"provider,omitempty"`
 }
 
 // ToLBPoolCreateMap allows CreateOpts to satisfy the CreateOptsBuilder interface
@@ -98,7 +94,6 @@
 
 // Create accepts a CreateOptsBuilder and uses the values to create a new
 // load balancer pool.
-<<<<<<< HEAD
 func Create(c *gophercloud.ServiceClient, opts CreateOptsBuilder) (r CreateResult) {
 	b, err := opts.ToLBPoolCreateMap()
 	if err != nil {
@@ -107,33 +102,6 @@
 	}
 	_, r.Err = c.Post(rootURL(c), b, &r.Body, nil)
 	return
-=======
-func Create(c *gophercloud.ServiceClient, opts CreateOpts) CreateResult {
-	type pool struct {
-		Name     string `json:"name"`
-		TenantID string `json:"tenant_id,omitempty"`
-		Protocol string `json:"protocol"`
-		SubnetID string `json:"subnet_id"`
-		LBMethod string `json:"lb_method"`
-		Provider string `json:"provider,omitempty"`
-	}
-	type request struct {
-		Pool pool `json:"pool"`
-	}
-
-	reqBody := request{Pool: pool{
-		Name:     opts.Name,
-		TenantID: opts.TenantID,
-		Protocol: opts.Protocol,
-		SubnetID: opts.SubnetID,
-		LBMethod: opts.LBMethod,
-		Provider: opts.Provider,
-	}}
-
-	var res CreateResult
-	_, res.Err = c.Post(rootURL(c), reqBody, &res.Body, nil)
-	return res
->>>>>>> d47105ce
 }
 
 // Get retrieves a particular pool based on its unique ID.
