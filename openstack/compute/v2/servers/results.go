package servers

import (
	"crypto/rsa"
	"encoding/base64"
	"encoding/json"
	"fmt"
	"net/url"
	"path"
	"time"

	"github.com/gophercloud/gophercloud"
	"github.com/gophercloud/gophercloud/pagination"
)

type serverResult struct {
	gophercloud.Result
}

// Extract interprets any serverResult as a Server, if possible.
func (r serverResult) Extract() (*Server, error) {
	var s Server
	err := r.ExtractInto(&s)
	return &s, err
}

func (r serverResult) ExtractInto(v interface{}) error {
	return r.Result.ExtractIntoStructPtr(v, "server")
}

func ExtractServersInto(r pagination.Page, v interface{}) error {
	return r.(ServerPage).Result.ExtractIntoSlicePtr(v, "servers")
}

// CreateResult is the response from a Create operation. Call its Extract
// method to interpret it as a Server.
type CreateResult struct {
	serverResult
}

// GetResult is the response from a Get operation. Call its Extract
// method to interpret it as a Server.
type GetResult struct {
	serverResult
}

// UpdateResult is the response from an Update operation. Call its Extract
// method to interpret it as a Server.
type UpdateResult struct {
	serverResult
}

// DeleteResult is the response from a Delete operation. Call its ExtractErr
// method to determine if the call succeeded or failed.
type DeleteResult struct {
	gophercloud.ErrResult
}

// RebuildResult is the response from a Rebuild operation. Call its Extract
// method to interpret it as a Server.
type RebuildResult struct {
	serverResult
}

// ActionResult represents the result of server action operations, like reboot.
// Call its ExtractErr method to determine if the action succeeded or failed.
type ActionResult struct {
	gophercloud.ErrResult
}

// RescueResult is the response from a Rescue operation. Call its ExtractErr
// method to determine if the call succeeded or failed.
type RescueResult struct {
	ActionResult
}

// CreateImageResult is the response from a CreateImage operation. Call its
// ExtractImageID method to retrieve the ID of the newly created image.
type CreateImageResult struct {
	gophercloud.Result
}

// GetPasswordResult represent the result of a get os-server-password operation.
// Call its ExtractPassword method to retrieve the password.
type GetPasswordResult struct {
	gophercloud.Result
}

// ExtractPassword gets the encrypted password.
// If privateKey != nil the password is decrypted with the private key.
// If privateKey == nil the encrypted password is returned and can be decrypted
// with:
//   echo '<pwd>' | base64 -D | openssl rsautl -decrypt -inkey <private_key>
func (r GetPasswordResult) ExtractPassword(privateKey *rsa.PrivateKey) (string, error) {
	var s struct {
		Password string `json:"password"`
	}
	err := r.ExtractInto(&s)
	if err == nil && privateKey != nil && s.Password != "" {
		return decryptPassword(s.Password, privateKey)
	}
	return s.Password, err
}

func decryptPassword(encryptedPassword string, privateKey *rsa.PrivateKey) (string, error) {
	b64EncryptedPassword := make([]byte, base64.StdEncoding.DecodedLen(len(encryptedPassword)))

	n, err := base64.StdEncoding.Decode(b64EncryptedPassword, []byte(encryptedPassword))
	if err != nil {
		return "", fmt.Errorf("Failed to base64 decode encrypted password: %s", err)
	}
	password, err := rsa.DecryptPKCS1v15(nil, privateKey, b64EncryptedPassword[0:n])
	if err != nil {
		return "", fmt.Errorf("Failed to decrypt password: %s", err)
	}

	return string(password), nil
}

// ExtractImageID gets the ID of the newly created server image from the header.
func (r CreateImageResult) ExtractImageID() (string, error) {
	if r.Err != nil {
		return "", r.Err
	}
	// Get the image id from the header
	u, err := url.ParseRequestURI(r.Header.Get("Location"))
	if err != nil {
		return "", err
	}
	imageID := path.Base(u.Path)
	if imageID == "." || imageID == "/" {
		return "", fmt.Errorf("Failed to parse the ID of newly created image: %s", u)
	}
	return imageID, nil
}

// Extract interprets any RescueResult as an AdminPass, if possible.
func (r RescueResult) Extract() (string, error) {
	var s struct {
		AdminPass string `json:"adminPass"`
	}
	err := r.ExtractInto(&s)
	return s.AdminPass, err
}

// Server represents a server/instance in the OpenStack cloud.
type Server struct {
	// ID uniquely identifies this server amongst all other servers,
	// including those not accessible to the current tenant.
	ID string `json:"id"`

	// TenantID identifies the tenant owning this server resource.
	TenantID string `json:"tenant_id"`

	// UserID uniquely identifies the user account owning the tenant.
	UserID string `json:"user_id"`

	// Name contains the human-readable name for the server.
	Name string `json:"name"`

	// Updated and Created contain ISO-8601 timestamps of when the state of the
	// server last changed, and when it was created.
	Updated time.Time `json:"updated"`
	Created time.Time `json:"created"`

	// HostID is the host where the server is located in the cloud.
	HostID string `json:"hostid"`

	// Status contains the current operational status of the server,
	// such as IN_PROGRESS or ACTIVE.
	Status string `json:"status"`

	// Progress ranges from 0..100.
	// A request made against the server completes only once Progress reaches 100.
	Progress int `json:"progress"`

	// AccessIPv4 and AccessIPv6 contain the IP addresses of the server,
	// suitable for remote access for administration.
	AccessIPv4 string `json:"accessIPv4"`
	AccessIPv6 string `json:"accessIPv6"`

	// Image refers to a JSON object, which itself indicates the OS image used to
	// deploy the server.
	Image map[string]interface{} `json:"-"`

	// Flavor refers to a JSON object, which itself indicates the hardware
	// configuration of the deployed server.
	Flavor map[string]interface{} `json:"flavor"`

	// Addresses includes a list of all IP addresses assigned to the server,
	// keyed by pool.
	Addresses map[string]interface{} `json:"addresses"`

	// Metadata includes a list of all user-specified key-value pairs attached
	// to the server.
	Metadata map[string]string `json:"metadata"`

	// Links includes HTTP references to the itself, useful for passing along to
	// other APIs that might want a server reference.
	Links []interface{} `json:"links"`

	// KeyName indicates which public key was injected into the server on launch.
	KeyName string `json:"key_name"`

	// AdminPass will generally be empty ("").  However, it will contain the
	// administrative password chosen when provisioning a new server without a
	// set AdminPass setting in the first place.
	// Note that this is the ONLY time this field will be valid.
	AdminPass string `json:"adminPass"`

	// SecurityGroups includes the security groups that this instance has applied
	// to it.
	SecurityGroups []map[string]interface{} `json:"security_groups"`
<<<<<<< HEAD
	// Host refers to the name of the host
	Host string `json:"OS-EXT-SRV-ATTR:host"`
	// HostName refers to the hypervisor host name
	HostName string `json:"OS-EXT-SRV-ATTR:hypervisor_hostname"`
	// Volumes attached to the server
	Volumes []interface{} `json:"os-extended-volumes:volumes_attached"`
=======

	// Fault contains failure information about a server.
	Fault Fault `json:"fault"`
}

type Fault struct {
	Code    int       `json:"code"`
	Created time.Time `json:"created"`
	Details string    `json:"details"`
	Message string    `json:"message"`
>>>>>>> 92fb632e
}

func (r *Server) UnmarshalJSON(b []byte) error {
	type tmp Server
	var s struct {
		tmp
		Image interface{} `json:"image"`
	}
	err := json.Unmarshal(b, &s)
	if err != nil {
		return err
	}

	*r = Server(s.tmp)

	switch t := s.Image.(type) {
	case map[string]interface{}:
		r.Image = t
	case string:
		switch t {
		case "":
			r.Image = nil
		}
	}

	return err
}

// ServerPage abstracts the raw results of making a List() request against
// the API. As OpenStack extensions may freely alter the response bodies of
// structures returned to the client, you may only safely access the data
// provided through the ExtractServers call.
type ServerPage struct {
	pagination.LinkedPageBase
}

// IsEmpty returns true if a page contains no Server results.
func (r ServerPage) IsEmpty() (bool, error) {
	s, err := ExtractServers(r)
	return len(s) == 0, err
}

// NextPageURL uses the response's embedded link reference to navigate to the
// next page of results.
func (r ServerPage) NextPageURL() (string, error) {
	var s struct {
		Links []gophercloud.Link `json:"servers_links"`
	}
	err := r.ExtractInto(&s)
	if err != nil {
		return "", err
	}
	return gophercloud.ExtractNextURL(s.Links)
}

// ExtractServers interprets the results of a single page from a List() call,
// producing a slice of Server entities.
func ExtractServers(r pagination.Page) ([]Server, error) {
	var s []Server
	err := ExtractServersInto(r, &s)
	return s, err
}

// MetadataResult contains the result of a call for (potentially) multiple
// key-value pairs. Call its Extract method to interpret it as a
// map[string]interface.
type MetadataResult struct {
	gophercloud.Result
}

// GetMetadataResult contains the result of a Get operation. Call its Extract
// method to interpret it as a map[string]interface.
type GetMetadataResult struct {
	MetadataResult
}

// ResetMetadataResult contains the result of a Reset operation. Call its
// Extract method to interpret it as a map[string]interface.
type ResetMetadataResult struct {
	MetadataResult
}

// UpdateMetadataResult contains the result of an Update operation. Call its
// Extract method to interpret it as a map[string]interface.
type UpdateMetadataResult struct {
	MetadataResult
}

// MetadatumResult contains the result of a call for individual a single
// key-value pair.
type MetadatumResult struct {
	gophercloud.Result
}

// GetMetadatumResult contains the result of a Get operation. Call its Extract
// method to interpret it as a map[string]interface.
type GetMetadatumResult struct {
	MetadatumResult
}

// CreateMetadatumResult contains the result of a Create operation. Call its
// Extract method to interpret it as a map[string]interface.
type CreateMetadatumResult struct {
	MetadatumResult
}

// DeleteMetadatumResult contains the result of a Delete operation. Call its
// ExtractErr method to determine if the call succeeded or failed.
type DeleteMetadatumResult struct {
	gophercloud.ErrResult
}

// Extract interprets any MetadataResult as a Metadata, if possible.
func (r MetadataResult) Extract() (map[string]string, error) {
	var s struct {
		Metadata map[string]string `json:"metadata"`
	}
	err := r.ExtractInto(&s)
	return s.Metadata, err
}

// Extract interprets any MetadatumResult as a Metadatum, if possible.
func (r MetadatumResult) Extract() (map[string]string, error) {
	var s struct {
		Metadatum map[string]string `json:"meta"`
	}
	err := r.ExtractInto(&s)
	return s.Metadatum, err
}

// Address represents an IP address.
type Address struct {
	Version int    `json:"version"`
	Address string `json:"addr"`
}

// AddressPage abstracts the raw results of making a ListAddresses() request
// against the API. As OpenStack extensions may freely alter the response bodies
// of structures returned to the client, you may only safely access the data
// provided through the ExtractAddresses call.
type AddressPage struct {
	pagination.SinglePageBase
}

// IsEmpty returns true if an AddressPage contains no networks.
func (r AddressPage) IsEmpty() (bool, error) {
	addresses, err := ExtractAddresses(r)
	return len(addresses) == 0, err
}

// ExtractAddresses interprets the results of a single page from a
// ListAddresses() call, producing a map of addresses.
func ExtractAddresses(r pagination.Page) (map[string][]Address, error) {
	var s struct {
		Addresses map[string][]Address `json:"addresses"`
	}
	err := (r.(AddressPage)).ExtractInto(&s)
	return s.Addresses, err
}

// NetworkAddressPage abstracts the raw results of making a
// ListAddressesByNetwork() request against the API.
// As OpenStack extensions may freely alter the response bodies of structures
// returned to the client, you may only safely access the data provided through
// the ExtractAddresses call.
type NetworkAddressPage struct {
	pagination.SinglePageBase
}

// IsEmpty returns true if a NetworkAddressPage contains no addresses.
func (r NetworkAddressPage) IsEmpty() (bool, error) {
	addresses, err := ExtractNetworkAddresses(r)
	return len(addresses) == 0, err
}

// ExtractNetworkAddresses interprets the results of a single page from a
// ListAddressesByNetwork() call, producing a slice of addresses.
func ExtractNetworkAddresses(r pagination.Page) ([]Address, error) {
	var s map[string][]Address
	err := (r.(NetworkAddressPage)).ExtractInto(&s)
	if err != nil {
		return nil, err
	}

	var key string
	for k := range s {
		key = k
	}

	return s[key], err
}<|MERGE_RESOLUTION|>--- conflicted
+++ resolved
@@ -211,17 +211,16 @@
 	// SecurityGroups includes the security groups that this instance has applied
 	// to it.
 	SecurityGroups []map[string]interface{} `json:"security_groups"`
-<<<<<<< HEAD
+
+	// Fault contains failure information about a server.
+	Fault Fault `json:"fault"`
+
 	// Host refers to the name of the host
 	Host string `json:"OS-EXT-SRV-ATTR:host"`
 	// HostName refers to the hypervisor host name
 	HostName string `json:"OS-EXT-SRV-ATTR:hypervisor_hostname"`
 	// Volumes attached to the server
 	Volumes []interface{} `json:"os-extended-volumes:volumes_attached"`
-=======
-
-	// Fault contains failure information about a server.
-	Fault Fault `json:"fault"`
 }
 
 type Fault struct {
@@ -229,7 +228,6 @@
 	Created time.Time `json:"created"`
 	Details string    `json:"details"`
 	Message string    `json:"message"`
->>>>>>> 92fb632e
 }
 
 func (r *Server) UnmarshalJSON(b []byte) error {
