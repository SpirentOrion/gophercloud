package flavors

import (
	"encoding/json"
	"strconv"

	"github.com/gophercloud/gophercloud"
	"github.com/gophercloud/gophercloud/pagination"
)

type commonResult struct {
	gophercloud.Result
}

// CreateResult is the response of a Get operations. Call its Extract method to
// interpret it as a Flavor.
type CreateResult struct {
	commonResult
}

// GetResult is the response of a Get operations. Call its Extract method to
// interpret it as a Flavor.
type GetResult struct {
	commonResult
}

// DeleteResult is the result from a Delete operation. Call its ExtractErr
// method to determine if the call succeeded or failed.
type DeleteResult struct {
	gophercloud.ErrResult
}

// Extract provides access to the individual Flavor returned by the Get and
// Create functions.
func (r commonResult) Extract() (*Flavor, error) {
	var s struct {
		Flavor *Flavor `json:"flavor"`
	}
	err := r.ExtractInto(&s)
	return s.Flavor, err
}

// Flavor represent (virtual) hardware configurations for server resources
// in a region.
type Flavor struct {
	// ID is the flavor's unique ID.
	ID string `json:"id"`

	// Disk is the amount of root disk, measured in GB.
	Disk int `json:"disk"`

	// RAM is the amount of memory, measured in MB.
	RAM int `json:"ram"`

	// Name is the name of the flavor.
	Name string `json:"name"`

	// RxTxFactor describes bandwidth alterations of the flavor.
	RxTxFactor float64 `json:"rxtx_factor"`

	// Swap is the amount of swap space, measured in MB.
	Swap int `json:"swap"`

	// VCPUs indicates how many (virtual) CPUs are available for this flavor.
	VCPUs int `json:"vcpus"`
<<<<<<< HEAD
	// The size in GB of the ephemeral disk
	Ephemeral int `json:"OS-FLV-EXT-DATA:ephemeral"`
=======

	// IsPublic indicates whether the flavor is public.
	IsPublic bool `json:"os-flavor-access:is_public"`
>>>>>>> 92fb632e
}

func (r *Flavor) UnmarshalJSON(b []byte) error {
	type tmp Flavor
	var s struct {
		tmp
		Swap interface{} `json:"swap"`
	}
	err := json.Unmarshal(b, &s)
	if err != nil {
		return err
	}

	*r = Flavor(s.tmp)

	switch t := s.Swap.(type) {
	case float64:
		r.Swap = int(t)
	case string:
		switch t {
		case "":
			r.Swap = 0
		default:
			swap, err := strconv.ParseFloat(t, 64)
			if err != nil {
				return err
			}
			r.Swap = int(swap)
		}
	}

	return nil
}

// FlavorPage contains a single page of all flavors from a ListDetails call.
type FlavorPage struct {
	pagination.LinkedPageBase
}

// IsEmpty determines if a FlavorPage contains any results.
func (page FlavorPage) IsEmpty() (bool, error) {
	flavors, err := ExtractFlavors(page)
	return len(flavors) == 0, err
}

// NextPageURL uses the response's embedded link reference to navigate to the
// next page of results.
func (page FlavorPage) NextPageURL() (string, error) {
	var s struct {
		Links []gophercloud.Link `json:"flavors_links"`
	}
	err := page.ExtractInto(&s)
	if err != nil {
		return "", err
	}
	return gophercloud.ExtractNextURL(s.Links)
}

// ExtractFlavors provides access to the list of flavors in a page acquired
// from the ListDetail operation.
func ExtractFlavors(r pagination.Page) ([]Flavor, error) {
	var s struct {
		Flavors []Flavor `json:"flavors"`
	}
	err := (r.(FlavorPage)).ExtractInto(&s)
	return s.Flavors, err
}

// AccessPage contains a single page of all FlavorAccess entries for a flavor.
type AccessPage struct {
	pagination.SinglePageBase
}

// IsEmpty indicates whether an AccessPage is empty.
func (page AccessPage) IsEmpty() (bool, error) {
	v, err := ExtractAccesses(page)
	return len(v) == 0, err
}

// ExtractAccesses interprets a page of results as a slice of FlavorAccess.
func ExtractAccesses(r pagination.Page) ([]FlavorAccess, error) {
	var s struct {
		FlavorAccesses []FlavorAccess `json:"flavor_access"`
	}
	err := (r.(AccessPage)).ExtractInto(&s)
	return s.FlavorAccesses, err
}

// FlavorAccess represents an ACL of tenant access to a specific Flavor.
type FlavorAccess struct {
	// FlavorID is the unique ID of the flavor.
	FlavorID string `json:"flavor_id"`

	// TenantID is the unique ID of the tenant.
	TenantID string `json:"tenant_id"`
}<|MERGE_RESOLUTION|>--- conflicted
+++ resolved
@@ -63,14 +63,12 @@
 
 	// VCPUs indicates how many (virtual) CPUs are available for this flavor.
 	VCPUs int `json:"vcpus"`
-<<<<<<< HEAD
-	// The size in GB of the ephemeral disk
-	Ephemeral int `json:"OS-FLV-EXT-DATA:ephemeral"`
-=======
 
 	// IsPublic indicates whether the flavor is public.
 	IsPublic bool `json:"os-flavor-access:is_public"`
->>>>>>> 92fb632e
+
+	// The size in GB of the ephemeral disk
+	Ephemeral int `json:"OS-FLV-EXT-DATA:ephemeral"`
 }
 
 func (r *Flavor) UnmarshalJSON(b []byte) error {
