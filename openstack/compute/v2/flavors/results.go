package flavors

import (
	"encoding/json"
	"strconv"

	"github.com/gophercloud/gophercloud"
	"github.com/gophercloud/gophercloud/pagination"
)

type commonResult struct {
	gophercloud.Result
}

// CreateResult is the response of a Get operations. Call its Extract method to
// interpret it as a Flavor.
type CreateResult struct {
	commonResult
}

// GetResult is the response of a Get operations. Call its Extract method to
// interpret it as a Flavor.
type GetResult struct {
	commonResult
}

// DeleteResult is the result from a Delete operation. Call its ExtractErr
// method to determine if the call succeeded or failed.
type DeleteResult struct {
	gophercloud.ErrResult
}

// Extract provides access to the individual Flavor returned by the Get and
// Create functions.
func (r commonResult) Extract() (*Flavor, error) {
	var s struct {
		Flavor *Flavor `json:"flavor"`
	}
	err := r.ExtractInto(&s)
	return s.Flavor, err
}

// Flavor represent (virtual) hardware configurations for server resources
// in a region.
type Flavor struct {
	// ID is the flavor's unique ID.
	ID string `json:"id"`

	// Disk is the amount of root disk, measured in GB.
	Disk int `json:"disk"`

	// RAM is the amount of memory, measured in MB.
	RAM int `json:"ram"`

	// Name is the name of the flavor.
	Name string `json:"name"`

	// RxTxFactor describes bandwidth alterations of the flavor.
	RxTxFactor float64 `json:"rxtx_factor"`

	// Swap is the amount of swap space, measured in MB.
	Swap int `json:"swap"`

	// VCPUs indicates how many (virtual) CPUs are available for this flavor.
	VCPUs int `json:"vcpus"`

	// IsPublic indicates whether the flavor is public.
	IsPublic bool `json:"os-flavor-access:is_public"`

<<<<<<< HEAD
	// The size in GB of the ephemeral disk
=======
	// Ephemeral is the amount of ephemeral disk space, measured in GB.
>>>>>>> 1ad7a96d
	Ephemeral int `json:"OS-FLV-EXT-DATA:ephemeral"`
}

func (r *Flavor) UnmarshalJSON(b []byte) error {
	type tmp Flavor
	var s struct {
		tmp
		Swap interface{} `json:"swap"`
	}
	err := json.Unmarshal(b, &s)
	if err != nil {
		return err
	}

	*r = Flavor(s.tmp)

	switch t := s.Swap.(type) {
	case float64:
		r.Swap = int(t)
	case string:
		switch t {
		case "":
			r.Swap = 0
		default:
			swap, err := strconv.ParseFloat(t, 64)
			if err != nil {
				return err
			}
			r.Swap = int(swap)
		}
	}

	return nil
}

// FlavorPage contains a single page of all flavors from a ListDetails call.
type FlavorPage struct {
	pagination.LinkedPageBase
}

// IsEmpty determines if a FlavorPage contains any results.
func (page FlavorPage) IsEmpty() (bool, error) {
	flavors, err := ExtractFlavors(page)
	return len(flavors) == 0, err
}

// NextPageURL uses the response's embedded link reference to navigate to the
// next page of results.
func (page FlavorPage) NextPageURL() (string, error) {
	var s struct {
		Links []gophercloud.Link `json:"flavors_links"`
	}
	err := page.ExtractInto(&s)
	if err != nil {
		return "", err
	}
	return gophercloud.ExtractNextURL(s.Links)
}

// ExtractFlavors provides access to the list of flavors in a page acquired
// from the ListDetail operation.
func ExtractFlavors(r pagination.Page) ([]Flavor, error) {
	var s struct {
		Flavors []Flavor `json:"flavors"`
	}
	err := (r.(FlavorPage)).ExtractInto(&s)
	return s.Flavors, err
}

// AccessPage contains a single page of all FlavorAccess entries for a flavor.
type AccessPage struct {
	pagination.SinglePageBase
}

// IsEmpty indicates whether an AccessPage is empty.
func (page AccessPage) IsEmpty() (bool, error) {
	v, err := ExtractAccesses(page)
	return len(v) == 0, err
}

// ExtractAccesses interprets a page of results as a slice of FlavorAccess.
func ExtractAccesses(r pagination.Page) ([]FlavorAccess, error) {
	var s struct {
		FlavorAccesses []FlavorAccess `json:"flavor_access"`
	}
	err := (r.(AccessPage)).ExtractInto(&s)
	return s.FlavorAccesses, err
}

type accessResult struct {
	gophercloud.Result
}

// AddAccessResult is the response of an AddAccess operation. Call its
// Extract method to interpret it as a slice of FlavorAccess.
type AddAccessResult struct {
	accessResult
}

// RemoveAccessResult is the response of a RemoveAccess operation. Call its
// Extract method to interpret it as a slice of FlavorAccess.
type RemoveAccessResult struct {
	accessResult
}

// Extract provides access to the result of an access create or delete.
// The result will be all accesses that the flavor has.
func (r accessResult) Extract() ([]FlavorAccess, error) {
	var s struct {
		FlavorAccesses []FlavorAccess `json:"flavor_access"`
	}
	err := r.ExtractInto(&s)
	return s.FlavorAccesses, err
}

// FlavorAccess represents an ACL of tenant access to a specific Flavor.
type FlavorAccess struct {
	// FlavorID is the unique ID of the flavor.
	FlavorID string `json:"flavor_id"`

	// TenantID is the unique ID of the tenant.
	TenantID string `json:"tenant_id"`
}

// Extract interprets any extraSpecsResult as ExtraSpecs, if possible.
func (r extraSpecsResult) Extract() (map[string]string, error) {
	var s struct {
		ExtraSpecs map[string]string `json:"extra_specs"`
	}
	err := r.ExtractInto(&s)
	return s.ExtraSpecs, err
}

// extraSpecsResult contains the result of a call for (potentially) multiple
// key-value pairs. Call its Extract method to interpret it as a
// map[string]interface.
type extraSpecsResult struct {
	gophercloud.Result
}

// ListExtraSpecsResult contains the result of a Get operation. Call its Extract
// method to interpret it as a map[string]interface.
type ListExtraSpecsResult struct {
	extraSpecsResult
}

// CreateExtraSpecResult contains the result of a Create operation. Call its
// Extract method to interpret it as a map[string]interface.
type CreateExtraSpecsResult struct {
	extraSpecsResult
}

// extraSpecResult contains the result of a call for individual a single
// key-value pair.
type extraSpecResult struct {
	gophercloud.Result
}

// GetExtraSpecResult contains the result of a Get operation. Call its Extract
// method to interpret it as a map[string]interface.
type GetExtraSpecResult struct {
	extraSpecResult
}

// UpdateExtraSpecResult contains the result of an Update operation. Call its
// Extract method to interpret it as a map[string]interface.
type UpdateExtraSpecResult struct {
	extraSpecResult
}

// DeleteExtraSpecResult contains the result of a Delete operation. Call its
// ExtractErr method to determine if the call succeeded or failed.
type DeleteExtraSpecResult struct {
	gophercloud.ErrResult
}

// Extract interprets any extraSpecResult as an ExtraSpec, if possible.
func (r extraSpecResult) Extract() (map[string]string, error) {
	var s map[string]string
	err := r.ExtractInto(&s)
	return s, err
}<|MERGE_RESOLUTION|>--- conflicted
+++ resolved
@@ -67,11 +67,7 @@
 	// IsPublic indicates whether the flavor is public.
 	IsPublic bool `json:"os-flavor-access:is_public"`
 
-<<<<<<< HEAD
-	// The size in GB of the ephemeral disk
-=======
 	// Ephemeral is the amount of ephemeral disk space, measured in GB.
->>>>>>> 1ad7a96d
 	Ephemeral int `json:"OS-FLV-EXT-DATA:ephemeral"`
 }
 
