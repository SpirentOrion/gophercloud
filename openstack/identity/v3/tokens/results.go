--- conflicted
+++ resolved
@@ -4,7 +4,6 @@
 	"time"
 
 	"github.com/gophercloud/gophercloud"
-	"github.com/gophercloud/gophercloud/openstack/identity/v3/projects"
 )
 
 // Endpoint represents a single API endpoint offered by a service.
@@ -110,26 +109,6 @@
 	return &s, err
 }
 
-<<<<<<< HEAD
-// ExtractUser returns the User information that was generated along with the user's Token.
-func (r CreateResult) ExtractUser() (*User, error) {
-	var s struct {
-		Token struct {
-			User User `json:"user"`
-		} `json:"token"`
-	}
-
-	err := r.ExtractInto(&s)
-	if err != nil {
-		return nil, err
-	}
-
-	return &s.Token.User, nil
-}
-
-// CreateResult defers the interpretation of a created token.
-// Use ExtractToken() to interpret it as a Token, or ExtractServiceCatalog() to interpret it as a service catalog.
-=======
 // ExtractUser returns the User that is the owner of the Token.
 func (r commonResult) ExtractUser() (*User, error) {
 	var s struct {
@@ -160,7 +139,6 @@
 // CreateResult is the response from a Create request. Use ExtractToken()
 // to interpret it as a Token, or ExtractServiceCatalog() to interpret it
 // as a service catalog.
->>>>>>> 92fb632e
 type CreateResult struct {
 	commonResult
 }
@@ -185,16 +163,8 @@
 
 	// ExpiresAt is the timestamp at which this token will no longer be accepted.
 	ExpiresAt time.Time `json:"expires_at"`
-	// Project provides information about the project to which this token grants access.
-	Project projects.Project
 }
 
 func (r commonResult) ExtractInto(v interface{}) error {
 	return r.ExtractIntoStructPtr(v, "token")
-}
-
-// User is an OpenStack user.
-type User struct {
-	ID   string `json:"id"`
-	Name string `json:"name"`
 }