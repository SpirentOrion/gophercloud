package tokens

import (
	"time"

	"github.com/gophercloud/gophercloud"
)

// Endpoint represents a single API endpoint offered by a service.
// It matches either a public, internal or admin URL.
// If supported, it contains a region specifier, again if provided.
// The significance of the Region field will depend upon your provider.
type Endpoint struct {
	ID        string `json:"id"`
	Region    string `json:"region"`
	Interface string `json:"interface"`
	URL       string `json:"url"`
}

// CatalogEntry provides a type-safe interface to an Identity API V3 service catalog listing.
// Each class of service, such as cloud DNS or block storage services, could have multiple
// CatalogEntry representing it (one by interface type, e.g public, admin or internal).
//
// Note: when looking for the desired service, try, whenever possible, to key off the type field.
// Otherwise, you'll tie the representation of the service to a specific provider.
type CatalogEntry struct {
	// Service ID
	ID string `json:"id"`
	// Name will contain the provider-specified name for the service.
	Name string `json:"name"`
	// Type will contain a type string if OpenStack defines a type for the service.
	// Otherwise, for provider-specific services, the provider may assign their own type strings.
	Type string `json:"type"`
	// Endpoints will let the caller iterate over all the different endpoints that may exist for
	// the service.
	Endpoints []Endpoint `json:"endpoints"`
}

// ServiceCatalog provides a view into the service catalog from a previous, successful authentication.
type ServiceCatalog struct {
	Entries []CatalogEntry `json:"catalog"`
}

// commonResult is the deferred result of a Create or a Get call.
type commonResult struct {
	gophercloud.Result
}

// Extract is a shortcut for ExtractToken.
// This function is deprecated and still present for backward compatibility.
func (r commonResult) Extract() (*Token, error) {
	return r.ExtractToken()
}

// ExtractToken interprets a commonResult as a Token.
func (r commonResult) ExtractToken() (*Token, error) {
	var s Token
	err := r.ExtractInto(&s)
	if err != nil {
		return nil, err
	}

	// Parse the token itself from the stored headers.
	s.ID = r.Header.Get("X-Subject-Token")

	return &s, err
}

// ExtractServiceCatalog returns the ServiceCatalog that was generated along with the user's Token.
func (r CreateResult) ExtractServiceCatalog() (*ServiceCatalog, error) {
	var s ServiceCatalog
	err := r.ExtractInto(&s)
	return &s, err
}

// ExtractUser returns the User information that was generated along with the user's Token.
func (r CreateResult) ExtractUser() (*User, error) {
	var s struct {
		Token struct {
			User User `json:"user"`
		} `json:"token"`
	}

	err := r.ExtractInto(&s)
	if err != nil {
		return nil, err
	}

	return &s.Token.User, nil
}

// CreateResult defers the interpretation of a created token.
// Use ExtractToken() to interpret it as a Token, or ExtractServiceCatalog() to interpret it as a service catalog.
type CreateResult struct {
	commonResult
}

// GetResult is the deferred response from a Get call.
type GetResult struct {
	commonResult
}

// RevokeResult is the deferred response from a Revoke call.
type RevokeResult struct {
	commonResult
}

// Token is a string that grants a user access to a controlled set of services in an OpenStack provider.
// Each Token is valid for a set length of time.
type Token struct {
	// ID is the issued token.
	ID string `json:"id"`
	// ExpiresAt is the timestamp at which this token will no longer be accepted.
<<<<<<< HEAD
	ExpiresAt gophercloud.JSONRFC3339Milli `json:"expires_at"`
}

// User is an OpenStack user.
type User struct {
	ID   string `json:"id"`
	Name string `json:"name"`
=======
	ExpiresAt time.Time `json:"expires_at"`
}

func (r commonResult) ExtractInto(v interface{}) error {
	return r.ExtractIntoStructPtr(v, "token")
>>>>>>> b06120d1
}<|MERGE_RESOLUTION|>--- conflicted
+++ resolved
@@ -111,19 +111,15 @@
 	// ID is the issued token.
 	ID string `json:"id"`
 	// ExpiresAt is the timestamp at which this token will no longer be accepted.
-<<<<<<< HEAD
-	ExpiresAt gophercloud.JSONRFC3339Milli `json:"expires_at"`
+	ExpiresAt time.Time `json:"expires_at"`
+}
+
+func (r commonResult) ExtractInto(v interface{}) error {
+	return r.ExtractIntoStructPtr(v, "token")
 }
 
 // User is an OpenStack user.
 type User struct {
 	ID   string `json:"id"`
 	Name string `json:"name"`
-=======
-	ExpiresAt time.Time `json:"expires_at"`
-}
-
-func (r commonResult) ExtractInto(v interface{}) error {
-	return r.ExtractIntoStructPtr(v, "token")
->>>>>>> b06120d1
 }