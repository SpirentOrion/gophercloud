package tokens

import (
	"net/http"
	"time"

	"github.com/mitchellh/mapstructure"
	"github.com/rackspace/gophercloud"
)

<<<<<<< HEAD
// TokenCreateResult contains the document structure returned from a Create call.
type TokenCreateResult struct {
	response map[string]interface{}
	tokenID  string
}
=======
// RFC3339Milli describes the time format used by identity API responses.
const RFC3339Milli = "2006-01-02T15:04:05.999999Z"

// commonResult is the deferred result of a Create or a Get call.
type commonResult struct {
	gophercloud.CommonResult
>>>>>>> 541fa55b

	// header stores the headers from the original HTTP response because token responses are returned in an X-Subject-Token header.
	header http.Header
}

// Extract interprets a commonResult as a Token.
func (r commonResult) Extract() (*Token, error) {
	if r.Err != nil {
		return nil, r.Err
	}

	var response struct {
		Token struct {
			ExpiresAt string `mapstructure:"expires_at"`
		} `mapstructure:"token"`
	}

	var token Token

	// Parse the token itself from the stored headers.
	token.ID = r.header.Get("X-Subject-Token")

	err := mapstructure.Decode(r.Resp, &response)
	if err != nil {
		return nil, err
	}

	// Attempt to parse the timestamp.
<<<<<<< HEAD
	ts, err := time.Parse(gophercloud.RFC3339Milli, resp.Token.ExpiresAt)
=======
	token.ExpiresAt, err = time.Parse(RFC3339Milli, response.Token.ExpiresAt)
>>>>>>> 541fa55b
	if err != nil {
		return nil, err
	}

	return &token, nil
}

// CreateResult is the deferred response from a Create call.
type CreateResult struct {
	commonResult
}

// createErr quickly creates a CreateResult that reports an error.
func createErr(err error) CreateResult {
	return CreateResult{
		commonResult: commonResult{
			CommonResult: gophercloud.CommonResult{Err: err},
			header:       nil,
		},
	}
}

// GetResult is the deferred response from a Get call.
type GetResult struct {
	commonResult
}

// Token is a string that grants a user access to a controlled set of services in an OpenStack provider.
// Each Token is valid for a set length of time.
type Token struct {
	// ID is the issued token.
	ID string

	// ExpiresAt is the timestamp at which this token will no longer be accepted.
	ExpiresAt time.Time
}<|MERGE_RESOLUTION|>--- conflicted
+++ resolved
@@ -8,20 +8,9 @@
 	"github.com/rackspace/gophercloud"
 )
 
-<<<<<<< HEAD
-// TokenCreateResult contains the document structure returned from a Create call.
-type TokenCreateResult struct {
-	response map[string]interface{}
-	tokenID  string
-}
-=======
-// RFC3339Milli describes the time format used by identity API responses.
-const RFC3339Milli = "2006-01-02T15:04:05.999999Z"
-
 // commonResult is the deferred result of a Create or a Get call.
 type commonResult struct {
 	gophercloud.CommonResult
->>>>>>> 541fa55b
 
 	// header stores the headers from the original HTTP response because token responses are returned in an X-Subject-Token header.
 	header http.Header
@@ -50,11 +39,7 @@
 	}
 
 	// Attempt to parse the timestamp.
-<<<<<<< HEAD
-	ts, err := time.Parse(gophercloud.RFC3339Milli, resp.Token.ExpiresAt)
-=======
-	token.ExpiresAt, err = time.Parse(RFC3339Milli, response.Token.ExpiresAt)
->>>>>>> 541fa55b
+	token.ExpiresAt, err = time.Parse(gophercloud.RFC3339Milli, response.Token.ExpiresAt)
 	if err != nil {
 		return nil, err
 	}
