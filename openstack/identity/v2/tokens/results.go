--- conflicted
+++ resolved
@@ -132,7 +132,6 @@
 	return &ServiceCatalog{Entries: s.Access.Entries}, err
 }
 
-<<<<<<< HEAD
 // ExtractUser returns the User information that was generated along with the user's Token.
 func (r CreateResult) ExtractUser() (*User, error) {
 	var s struct {
@@ -149,13 +148,6 @@
 	return &s.Access.User, nil
 }
 
-// createErr quickly packs an error in a CreateResult.
-func createErr(err error) CreateResult {
-	return CreateResult{gophercloud.Result{Err: err}}
-}
-
-=======
->>>>>>> b06120d1
 // ExtractUser returns the User from a GetResult.
 func (r GetResult) ExtractUser() (*User, error) {
 	var s struct {
