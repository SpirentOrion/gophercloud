package stacks

import (
	"encoding/json"
	"time"

	"github.com/gophercloud/gophercloud"
	"github.com/gophercloud/gophercloud/pagination"
)

// CreatedStack represents the object extracted from a Create operation.
type CreatedStack struct {
	ID    string             `json:"id"`
	Links []gophercloud.Link `json:"links"`
}

// CreateResult represents the result of a Create operation.
type CreateResult struct {
	gophercloud.Result
}

// Extract returns a pointer to a CreatedStack object and is called after a
// Create operation.
func (r CreateResult) Extract() (*CreatedStack, error) {
	var s struct {
		CreatedStack *CreatedStack `json:"stack"`
	}
	err := r.ExtractInto(&s)
	return s.CreatedStack, err
}

// AdoptResult represents the result of an Adopt operation. AdoptResult has the
// same form as CreateResult.
type AdoptResult struct {
	CreateResult
}

// StackPage is a pagination.Pager that is returned from a call to the List function.
type StackPage struct {
	pagination.SinglePageBase
}

// IsEmpty returns true if a ListResult contains no Stacks.
func (r StackPage) IsEmpty() (bool, error) {
	stacks, err := ExtractStacks(r)
	return len(stacks) == 0, err
}

// ListedStack represents an element in the slice extracted from a List operation.
type ListedStack struct {
<<<<<<< HEAD
	// CreationTime gophercloud.JSONRFC3339 `json:"creation_time"`
=======
	CreationTime time.Time          `json:"-"`
>>>>>>> b06120d1
	Description  string             `json:"description"`
	ID           string             `json:"id"`
	Links        []gophercloud.Link `json:"links"`
	Name         string             `json:"stack_name"`
	Status       string             `json:"stack_status"`
	StatusReason string             `json:"stack_status_reason"`
	Tags         []string           `json:"tags"`
<<<<<<< HEAD
	// UpdatedTime  gophercloud.JSONRFC3339NoZ `json:"updated_time"`
=======
	UpdatedTime  time.Time          `json:"-"`
}

func (r *ListedStack) UnmarshalJSON(b []byte) error {
	type tmp ListedStack
	var s struct {
		tmp
		CreationTime gophercloud.JSONRFC3339NoZ `json:"creation_time"`
		UpdatedTime  gophercloud.JSONRFC3339NoZ `json:"updated_time"`
	}
	err := json.Unmarshal(b, &s)
	if err != nil {
		return err
	}
	*r = ListedStack(s.tmp)

	r.CreationTime = time.Time(s.CreationTime)
	r.UpdatedTime = time.Time(s.UpdatedTime)

	return nil
>>>>>>> b06120d1
}

// ExtractStacks extracts and returns a slice of ListedStack. It is used while iterating
// over a stacks.List call.
func ExtractStacks(r pagination.Page) ([]ListedStack, error) {
	var s struct {
		ListedStacks []ListedStack `json:"stacks"`
	}
	err := (r.(StackPage)).ExtractInto(&s)
	return s.ListedStacks, err
}

// RetrievedStack represents the object extracted from a Get operation.
type RetrievedStack struct {
<<<<<<< HEAD
	Capabilities []interface{} `json:"capabilities"`
	// CreationTime        gophercloud.JSONRFC3339NoZ `json:"creation_time"`
=======
	Capabilities        []interface{}            `json:"capabilities"`
	CreationTime        time.Time                `json:"-"`
>>>>>>> b06120d1
	Description         string                   `json:"description"`
	DisableRollback     bool                     `json:"disable_rollback"`
	ID                  string                   `json:"id"`
	Links               []gophercloud.Link       `json:"links"`
	NotificationTopics  []interface{}            `json:"notification_topics"`
	Outputs             []map[string]interface{} `json:"outputs"`
	Parameters          map[string]string        `json:"parameters"`
	Name                string                   `json:"stack_name"`
	Status              string                   `json:"stack_status"`
	StatusReason        string                   `json:"stack_status_reason"`
	Tags                []string                 `json:"tags"`
	TemplateDescription string                   `json:"template_description"`
	Timeout             int                      `json:"timeout_mins"`
<<<<<<< HEAD
	// UpdatedTime         gophercloud.JSONRFC3339NoZ `json:"updated_time"`
=======
	UpdatedTime         time.Time                `json:"-"`
}

func (r *RetrievedStack) UnmarshalJSON(b []byte) error {
	type tmp RetrievedStack
	var s struct {
		tmp
		CreationTime gophercloud.JSONRFC3339NoZ `json:"creation_time"`
		UpdatedTime  gophercloud.JSONRFC3339NoZ `json:"updated_time"`
	}
	err := json.Unmarshal(b, &s)
	if err != nil {
		return err
	}
	*r = RetrievedStack(s.tmp)

	r.CreationTime = time.Time(s.CreationTime)
	r.UpdatedTime = time.Time(s.UpdatedTime)

	return nil
>>>>>>> b06120d1
}

// GetResult represents the result of a Get operation.
type GetResult struct {
	gophercloud.Result
}

// Extract returns a pointer to a RetrievedStack object and is called after a
// Get operation.
func (r GetResult) Extract() (*RetrievedStack, error) {
	var s struct {
		Stack *RetrievedStack `json:"stack"`
	}
	err := r.ExtractInto(&s)
	return s.Stack, err
}

// UpdateResult represents the result of a Update operation.
type UpdateResult struct {
	gophercloud.ErrResult
}

// DeleteResult represents the result of a Delete operation.
type DeleteResult struct {
	gophercloud.ErrResult
}

// PreviewedStack represents the result of a Preview operation.
type PreviewedStack struct {
	Capabilities        []interface{}      `json:"capabilities"`
	CreationTime        time.Time          `json:"-"`
	Description         string             `json:"description"`
	DisableRollback     bool               `json:"disable_rollback"`
	ID                  string             `json:"id"`
	Links               []gophercloud.Link `json:"links"`
	Name                string             `json:"stack_name"`
	NotificationTopics  []interface{}      `json:"notification_topics"`
	Parameters          map[string]string  `json:"parameters"`
	Resources           []interface{}      `json:"resources"`
	TemplateDescription string             `json:"template_description"`
	Timeout             int                `json:"timeout_mins"`
	UpdatedTime         time.Time          `json:"-"`
}

func (r *PreviewedStack) UnmarshalJSON(b []byte) error {
	type tmp PreviewedStack
	var s struct {
		tmp
		CreationTime gophercloud.JSONRFC3339NoZ `json:"creation_time"`
		UpdatedTime  gophercloud.JSONRFC3339NoZ `json:"updated_time"`
	}
	err := json.Unmarshal(b, &s)
	if err != nil {
		return err
	}
	*r = PreviewedStack(s.tmp)

	r.CreationTime = time.Time(s.CreationTime)
	r.UpdatedTime = time.Time(s.UpdatedTime)

	return nil
}

// PreviewResult represents the result of a Preview operation.
type PreviewResult struct {
	gophercloud.Result
}

// Extract returns a pointer to a PreviewedStack object and is called after a
// Preview operation.
func (r PreviewResult) Extract() (*PreviewedStack, error) {
	var s struct {
		PreviewedStack *PreviewedStack `json:"stack"`
	}
	err := r.ExtractInto(&s)
	return s.PreviewedStack, err
}

// AbandonedStack represents the result of an Abandon operation.
type AbandonedStack struct {
	Status             string                 `json:"status"`
	Name               string                 `json:"name"`
	Template           map[string]interface{} `json:"template"`
	Action             string                 `json:"action"`
	ID                 string                 `json:"id"`
	Resources          map[string]interface{} `json:"resources"`
	Files              map[string]string      `json:"files"`
	StackUserProjectID string                 `json:"stack_user_project_id"`
	ProjectID          string                 `json:"project_id"`
	Environment        map[string]interface{} `json:"environment"`
}

// AbandonResult represents the result of an Abandon operation.
type AbandonResult struct {
	gophercloud.Result
}

// Extract returns a pointer to an AbandonedStack object and is called after an
// Abandon operation.
func (r AbandonResult) Extract() (*AbandonedStack, error) {
	var s *AbandonedStack
	err := r.ExtractInto(&s)
	return s, err
}

// String converts an AbandonResult to a string. This is useful to when passing
// the result of an Abandon operation to an AdoptOpts AdoptStackData field.
func (r AbandonResult) String() (string, error) {
	out, err := json.Marshal(r)
	return string(out), err
}<|MERGE_RESOLUTION|>--- conflicted
+++ resolved
@@ -48,11 +48,7 @@
 
 // ListedStack represents an element in the slice extracted from a List operation.
 type ListedStack struct {
-<<<<<<< HEAD
-	// CreationTime gophercloud.JSONRFC3339 `json:"creation_time"`
-=======
 	CreationTime time.Time          `json:"-"`
->>>>>>> b06120d1
 	Description  string             `json:"description"`
 	ID           string             `json:"id"`
 	Links        []gophercloud.Link `json:"links"`
@@ -60,31 +56,27 @@
 	Status       string             `json:"stack_status"`
 	StatusReason string             `json:"stack_status_reason"`
 	Tags         []string           `json:"tags"`
-<<<<<<< HEAD
-	// UpdatedTime  gophercloud.JSONRFC3339NoZ `json:"updated_time"`
-=======
 	UpdatedTime  time.Time          `json:"-"`
 }
 
-func (r *ListedStack) UnmarshalJSON(b []byte) error {
-	type tmp ListedStack
-	var s struct {
-		tmp
-		CreationTime gophercloud.JSONRFC3339NoZ `json:"creation_time"`
-		UpdatedTime  gophercloud.JSONRFC3339NoZ `json:"updated_time"`
-	}
-	err := json.Unmarshal(b, &s)
-	if err != nil {
-		return err
-	}
-	*r = ListedStack(s.tmp)
-
-	r.CreationTime = time.Time(s.CreationTime)
-	r.UpdatedTime = time.Time(s.UpdatedTime)
-
-	return nil
->>>>>>> b06120d1
-}
+// func (r *ListedStack) UnmarshalJSON(b []byte) error {
+// 	type tmp ListedStack
+// 	var s struct {
+// 		tmp
+// 		CreationTime gophercloud.JSONRFC3339NoZ `json:"creation_time"`
+// 		UpdatedTime  gophercloud.JSONRFC3339NoZ `json:"updated_time"`
+// 	}
+// 	err := json.Unmarshal(b, &s)
+// 	if err != nil {
+// 		return err
+// 	}
+// 	*r = ListedStack(s.tmp)
+
+// 	r.CreationTime = time.Time(s.CreationTime)
+// 	r.UpdatedTime = time.Time(s.UpdatedTime)
+
+// 	return nil
+// }
 
 // ExtractStacks extracts and returns a slice of ListedStack. It is used while iterating
 // over a stacks.List call.
@@ -98,13 +90,8 @@
 
 // RetrievedStack represents the object extracted from a Get operation.
 type RetrievedStack struct {
-<<<<<<< HEAD
-	Capabilities []interface{} `json:"capabilities"`
-	// CreationTime        gophercloud.JSONRFC3339NoZ `json:"creation_time"`
-=======
 	Capabilities        []interface{}            `json:"capabilities"`
 	CreationTime        time.Time                `json:"-"`
->>>>>>> b06120d1
 	Description         string                   `json:"description"`
 	DisableRollback     bool                     `json:"disable_rollback"`
 	ID                  string                   `json:"id"`
@@ -118,31 +105,27 @@
 	Tags                []string                 `json:"tags"`
 	TemplateDescription string                   `json:"template_description"`
 	Timeout             int                      `json:"timeout_mins"`
-<<<<<<< HEAD
-	// UpdatedTime         gophercloud.JSONRFC3339NoZ `json:"updated_time"`
-=======
 	UpdatedTime         time.Time                `json:"-"`
 }
 
-func (r *RetrievedStack) UnmarshalJSON(b []byte) error {
-	type tmp RetrievedStack
-	var s struct {
-		tmp
-		CreationTime gophercloud.JSONRFC3339NoZ `json:"creation_time"`
-		UpdatedTime  gophercloud.JSONRFC3339NoZ `json:"updated_time"`
-	}
-	err := json.Unmarshal(b, &s)
-	if err != nil {
-		return err
-	}
-	*r = RetrievedStack(s.tmp)
-
-	r.CreationTime = time.Time(s.CreationTime)
-	r.UpdatedTime = time.Time(s.UpdatedTime)
-
-	return nil
->>>>>>> b06120d1
-}
+// func (r *RetrievedStack) UnmarshalJSON(b []byte) error {
+// 	type tmp RetrievedStack
+// 	var s struct {
+// 		tmp
+// 		CreationTime gophercloud.JSONRFC3339NoZ `json:"creation_time"`
+// 		UpdatedTime  gophercloud.JSONRFC3339NoZ `json:"updated_time"`
+// 	}
+// 	err := json.Unmarshal(b, &s)
+// 	if err != nil {
+// 		return err
+// 	}
+// 	*r = RetrievedStack(s.tmp)
+
+// 	r.CreationTime = time.Time(s.CreationTime)
+// 	r.UpdatedTime = time.Time(s.UpdatedTime)
+
+// 	return nil
+// }
 
 // GetResult represents the result of a Get operation.
 type GetResult struct {
