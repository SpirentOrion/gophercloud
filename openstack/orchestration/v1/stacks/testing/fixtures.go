--- conflicted
+++ resolved
@@ -61,17 +61,10 @@
 		},
 		StatusReason: "Stack CREATE completed successfully",
 		Name:         "postman_stack",
-<<<<<<< HEAD
 		// CreationTime: gophercloud.JSONRFC3339NoZ(time.Date(2015, 2, 3, 20, 7, 39, 0, time.UTC)),
 		Status: "CREATE_COMPLETE",
 		ID:     "16ef0584-4458-41eb-87c8-0dc8d5f66c87",
 		Tags:   []string{"rackspace", "atx"},
-=======
-		CreationTime: time.Date(2015, 2, 3, 20, 7, 39, 0, time.UTC),
-		Status:       "CREATE_COMPLETE",
-		ID:           "16ef0584-4458-41eb-87c8-0dc8d5f66c87",
-		Tags:         []string{"rackspace", "atx"},
->>>>>>> b06120d1
 	},
 	{
 		Description: "Simple template to test heat commands",
@@ -83,19 +76,11 @@
 		},
 		StatusReason: "Stack successfully updated",
 		Name:         "gophercloud-test-stack-2",
-<<<<<<< HEAD
 		// CreationTime: gophercloud.JSONRFC3339NoZ(time.Date(2014, 12, 11, 17, 39, 16, 0, time.UTC)),
 		// UpdatedTime:  gophercloud.JSONRFC3339NoZ(time.Date(2014, 12, 11, 17, 40, 37, 0, time.UTC)),
 		Status: "UPDATE_COMPLETE",
 		ID:     "db6977b2-27aa-4775-9ae7-6213212d4ada",
 		Tags:   []string{"sfo", "satx"},
-=======
-		CreationTime: time.Date(2014, 12, 11, 17, 39, 16, 0, time.UTC),
-		UpdatedTime:  time.Date(2014, 12, 11, 17, 40, 37, 0, time.UTC),
-		Status:       "UPDATE_COMPLETE",
-		ID:           "db6977b2-27aa-4775-9ae7-6213212d4ada",
-		Tags:         []string{"sfo", "satx"},
->>>>>>> b06120d1
 	},
 }
 
@@ -173,11 +158,7 @@
 	StatusReason: "Stack CREATE completed successfully",
 	Name:         "postman_stack",
 	Outputs:      []map[string]interface{}{},
-<<<<<<< HEAD
 	// CreationTime: gophercloud.JSONRFC3339NoZ(time.Date(2015, 2, 3, 20, 7, 39, 0, time.UTC)),
-=======
-	CreationTime: time.Date(2015, 2, 3, 20, 7, 39, 0, time.UTC),
->>>>>>> b06120d1
 	Links: []gophercloud.Link{
 		{
 			Href: "http://166.76.160.117:8004/v1/98606384f58d4ad0b3db7d0d779549ac/stacks/postman_stack/16ef0584-4458-41eb-87c8-0dc8d5f66c87",
