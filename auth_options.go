package gophercloud

/*
AuthOptions stores information needed to authenticate to an OpenStack cluster.
You can populate one manually, or use a provider's AuthOptionsFromEnv() function
to read relevant information from the standard environment variables. Pass one
to a provider's AuthenticatedClient function to authenticate and obtain a
ProviderClient representing an active session on that provider.

Its fields are the union of those recognized by each identity implementation and
provider.
*/
type AuthOptions struct {
	// IdentityEndpoint specifies the HTTP endpoint that is required to work with
	// the Identity API of the appropriate version. While it's ultimately needed by
	// all of the identity services, it will often be populated by a provider-level
	// function.
	IdentityEndpoint string `json:"-"`

	// Username is required if using Identity V2 API. Consult with your provider's
	// control panel to discover your account's username. In Identity V3, either
	// UserID or a combination of Username and DomainID or DomainName are needed.
	Username string `json:"username,omitempty"`
	UserID   string `json:"id,omitempty"`

	Password string `json:"password,omitempty"`

	// At most one of DomainID and DomainName must be provided if using Username
	// with Identity V3. Otherwise, either are optional.
	DomainID   string `json:"id,omitempty"`
	DomainName string `json:"name,omitempty"`

	// The TenantID and TenantName fields are optional for the Identity V2 API.
	// Some providers allow you to specify a TenantName instead of the TenantId.
	// Some require both. Your provider's authentication policies will determine
	// how these fields influence authentication.
	TenantID   string `json:"tenantId,omitempty"`
	TenantName string `json:"tenantName,omitempty"`

	// AllowReauth should be set to true if you grant permission for Gophercloud to
	// cache your credentials in memory, and to allow Gophercloud to attempt to
	// re-authenticate automatically if/when your token expires.  If you set it to
	// false, it will not cache these settings, but re-authentication will not be
	// possible.  This setting defaults to false.
<<<<<<< HEAD
	AllowReauth bool `json:"-"`
=======
	//
	// NOTE: The reauth function will try to re-authenticate endlessly if left unchecked.
	// The way to limit the number of attempts is to provide a custom HTTP client to the provider client 
	// and provide a transport that implements the RoundTripper interface and stores the number of failed retries.
	// For an example of this, see here: https://github.com/rackspace/rack/blob/1.0.0/auth/clients.go#L311
	AllowReauth bool
>>>>>>> d47105ce

	// TokenID allows users to authenticate (possibly as another user) with an
	// authentication token ID.
	TokenID string
}

// ToTokenV2CreateMap allows AuthOptions to satisfy the AuthOptionsBuilder
// interface in the v2 tokens package
func (opts AuthOptions) ToTokenV2CreateMap() (map[string]interface{}, error) {
	// Populate the request map.
	authMap := make(map[string]interface{})

	if opts.Username != "" {
		if opts.Password != "" {
			authMap["passwordCredentials"] = map[string]interface{}{
				"username": opts.Username,
				"password": opts.Password,
			}
		} else {
			return nil, ErrMissingInput{Argument: "Password"}
		}
	} else if opts.TokenID != "" {
		authMap["token"] = map[string]interface{}{
			"id": opts.TokenID,
		}
	} else {
		return nil, ErrMissingInput{Argument: "Username"}
	}

	if opts.TenantID != "" {
		authMap["tenantId"] = opts.TenantID
	}
	if opts.TenantName != "" {
		authMap["tenantName"] = opts.TenantName
	}

	return map[string]interface{}{"auth": authMap}, nil
}<|MERGE_RESOLUTION|>--- conflicted
+++ resolved
@@ -42,16 +42,12 @@
 	// re-authenticate automatically if/when your token expires.  If you set it to
 	// false, it will not cache these settings, but re-authentication will not be
 	// possible.  This setting defaults to false.
-<<<<<<< HEAD
-	AllowReauth bool `json:"-"`
-=======
 	//
 	// NOTE: The reauth function will try to re-authenticate endlessly if left unchecked.
-	// The way to limit the number of attempts is to provide a custom HTTP client to the provider client 
+	// The way to limit the number of attempts is to provide a custom HTTP client to the provider client
 	// and provide a transport that implements the RoundTripper interface and stores the number of failed retries.
 	// For an example of this, see here: https://github.com/rackspace/rack/blob/1.0.0/auth/clients.go#L311
 	AllowReauth bool
->>>>>>> d47105ce
 
 	// TokenID allows users to authenticate (possibly as another user) with an
 	// authentication token ID.
